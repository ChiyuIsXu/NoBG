--- conflicted
+++ resolved
@@ -38,9 +38,6 @@
 ```shell
 NoBG
 │  README.MD
-<<<<<<< HEAD
-│  requirements.txt
-=======
 │  requirements.txt
 │
 ├─data
@@ -60,5 +57,4 @@
 └─utils
     ├─dataset.py
     ├─transforms.py
-    └─utils.py
->>>>>>> 07800ca6
+    └─utils.py